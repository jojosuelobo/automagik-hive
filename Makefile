# ===========================================
# 🐝 Automagik Hive Multi-Agent System - Simplified Makefile
# ===========================================

.DEFAULT_GOAL := help
MAKEFLAGS += --no-print-directory
SHELL := /bin/bash

# ===========================================
# 🎨 Colors & Symbols
# ===========================================
FONT_RED := $(shell tput setaf 1)
FONT_GREEN := $(shell tput setaf 2)
FONT_YELLOW := $(shell tput setaf 3)
FONT_BLUE := $(shell tput setaf 4)
FONT_PURPLE := $(shell tput setaf 5)
FONT_CYAN := $(shell tput setaf 6)
FONT_GRAY := $(shell tput setaf 7)
FONT_BLACK := $(shell tput setaf 8)
FONT_BOLD := $(shell tput bold)
FONT_RESET := $(shell tput sgr0)
CHECKMARK := ✅
WARNING := ⚠️
ERROR := ❌
MAGIC := 🐝

# ===========================================
# 📁 Paths & Configuration
# ===========================================
PROJECT_ROOT := $(shell pwd)
VENV_PATH := $(PROJECT_ROOT)/.venv
PYTHON := $(VENV_PATH)/bin/python
DOCKER_COMPOSE_FILE := docker-compose.yml

# Docker Compose command detection
DOCKER_COMPOSE := $(shell if command -v docker-compose >/dev/null 2>&1; then echo "docker-compose"; else echo "docker compose"; fi)

# UV command
UV := uv

# Load port from .env file
HIVE_PORT := $(shell grep -E '^HIVE_API_PORT=' .env 2>/dev/null | cut -d'=' -f2 | tr -d ' ')
ifeq ($(HIVE_PORT),)
    HIVE_PORT := 8886
endif

# ===========================================
# 🛠️ Utility Functions
# ===========================================
define print_status
    echo -e "$(FONT_PURPLE)🐝 $(1)$(FONT_RESET)"
endef

define print_success
    echo -e "$(FONT_GREEN)$(CHECKMARK) $(1)$(FONT_RESET)"
endef

define print_warning
    echo -e "$(FONT_YELLOW)$(WARNING) $(1)$(FONT_RESET)"
endef

define print_error
    echo -e "$(FONT_RED)$(ERROR) $(1)$(FONT_RESET)"
endef

define show_hive_logo
    if [ -z "$${HIVE_QUIET_LOGO}" ]; then \
        echo ""; \
        echo -e "$(FONT_PURPLE)                                                                     $(FONT_RESET)"; \
        echo -e "$(FONT_PURPLE)                                                                     $(FONT_RESET)"; \
        echo -e "$(FONT_PURPLE)    ████         ████    ████    ████             ███████████       $(FONT_RESET)"; \
        echo -e "$(FONT_PURPLE)    ████         ████    ████     ████            ███████████       $(FONT_RESET)"; \
        echo -e "$(FONT_PURPLE)    ████         ████    ████      ████      ████ ████              $(FONT_RESET)"; \
        echo -e "$(FONT_PURPLE)    ████         ████    ████      █████    ████  ████              $(FONT_RESET)"; \
        echo -e "$(FONT_PURPLE)    ████         ████    ████       ████   ████   ████              $(FONT_RESET)"; \
        echo -e "$(FONT_PURPLE)                 ████    ████        ████  ████   ██████████████    $(FONT_RESET)"; \
        echo -e "$(FONT_PURPLE)                 ████    ████        █████████    ██████████████    $(FONT_RESET)"; \
        echo -e "$(FONT_PURPLE)                 ████    ████         ███████     ████              $(FONT_RESET)"; \
        echo -e "$(FONT_PURPLE)    █████████████████    ████          █████      ████              $(FONT_RESET)"; \
        echo -e "$(FONT_PURPLE)    █████████████████    ████           ████      ████              $(FONT_RESET)"; \
        echo -e "$(FONT_PURPLE)    ████         ████ ██████████        ░██       ███████████       $(FONT_RESET)"; \
        echo -e "$(FONT_PURPLE)    ████         ████ ██████████         █        ███████████       $(FONT_RESET)"; \
        echo -e "$(FONT_PURPLE)                                                                     $(FONT_RESET)"; \
        echo ""; \
    fi
endef

define check_docker
    if ! command -v docker >/dev/null 2>&1; then \
        $(call print_error,Docker not found); \
        echo -e "$(FONT_YELLOW)💡 Install Docker: https://docs.docker.com/get-docker/$(FONT_RESET)"; \
        exit 1; \
    fi; \
    if ! docker info >/dev/null 2>&1; then \
        $(call print_error,Docker daemon not running); \
        echo -e "$(FONT_YELLOW)💡 Start Docker service$(FONT_RESET)"; \
        exit 1; \
    fi
endef

define check_env_file
    if [ ! -f ".env" ]; then \
        $(call print_warning,.env file not found); \
        echo -e "$(FONT_CYAN)Copying .env.example to .env...$(FONT_RESET)"; \
        cp .env.example .env; \
        $(call print_success,.env created from example); \
        $(call generate_hive_api_key); \
        echo -e "$(FONT_YELLOW)💡 Edit .env and add your AI provider API keys$(FONT_RESET)"; \
    elif grep -q "HIVE_API_KEY=your-hive-api-key-here" .env; then \
        $(call print_warning,Hive API key needs to be generated); \
        $(call generate_hive_api_key); \
    elif ! grep -q "HIVE_API_KEY=hive_" .env; then \
        $(call print_warning,Hive API key format needs updating to hive_ prefix); \
        $(call generate_hive_api_key); \
    fi
endef

define generate_hive_api_key
    $(call print_status,Generating secure Hive API key...); \
    uv run python -c "from lib.auth.cli import regenerate_key; regenerate_key()"
endef

define show_api_key_info
    echo ""; \
    CURRENT_KEY=$$(grep "^HIVE_API_KEY=" .env 2>/dev/null | cut -d'=' -f2); \
    if [ -n "$$CURRENT_KEY" ]; then \
        echo -e "$(FONT_GREEN)🔑 YOUR API KEY: $$CURRENT_KEY$(FONT_RESET)"; \
        echo -e "$(FONT_CYAN)   Already saved to .env - use in x-api-key headers$(FONT_RESET)"; \
        echo ""; \
    fi
endef

define generate_postgres_credentials
    $(call print_status,Generating secure PostgreSQL credentials...); \
    POSTGRES_USER=$$(openssl rand -base64 12 | tr -d '=+/' | cut -c1-16); \
    POSTGRES_PASS=$$(openssl rand -base64 12 | tr -d '=+/' | cut -c1-16); \
    POSTGRES_DB="hive"; \
    sed -i "s|^HIVE_DATABASE_URL=.*|HIVE_DATABASE_URL=postgresql+psycopg://$$POSTGRES_USER:$$POSTGRES_PASS@localhost:5532/$$POSTGRES_DB|" .env; \
    $(call print_success,PostgreSQL credentials generated and saved to .env); \
    echo -e "$(FONT_CYAN)Generated credentials:$(FONT_RESET)"; \
    echo -e "  User: $$POSTGRES_USER"; \
    echo -e "  Password: $$POSTGRES_PASS"; \
    echo -e "  Database: $$POSTGRES_DB"
endef

define setup_docker_postgres
    echo ""; \
    echo -e "$(FONT_PURPLE)🐳 Optional Docker PostgreSQL Setup$(FONT_RESET)"; \
    echo -e "$(FONT_CYAN)Would you like to set up Docker PostgreSQL with secure credentials? (Y/n)$(FONT_RESET)"; \
<<<<<<< HEAD
    read -r REPLY; \
=======
    read -r REPLY </dev/tty; \
>>>>>>> df49b00e
    if [ "$$REPLY" != "n" ] && [ "$$REPLY" != "N" ]; then \
        $(call check_docker); \
        $(call generate_postgres_credentials); \
        echo -e "$(FONT_CYAN)🐳 Starting PostgreSQL container...$(FONT_RESET)"; \
        DB_URL=$$(grep '^HIVE_DATABASE_URL=' .env | cut -d'=' -f2-); \
        WITHOUT_PROTOCOL=$${DB_URL#*://}; \
        CREDENTIALS=$${WITHOUT_PROTOCOL%%@*}; \
        AFTER_AT=$${WITHOUT_PROTOCOL##*@}; \
        export POSTGRES_USER=$${CREDENTIALS%%:*}; \
        export POSTGRES_PASSWORD=$${CREDENTIALS##*:}; \
        export POSTGRES_DB=$${AFTER_AT##*/}; \
        $(DOCKER_COMPOSE) up -d postgres; \
        echo -e "$(FONT_GREEN)$(CHECKMARK) PostgreSQL container started with secure credentials!$(FONT_RESET)"; \
        echo -e "$(FONT_YELLOW)💡 Run 'make dev' for development or 'make prod' for production stack$(FONT_RESET)"; \
    else \
        echo -e "$(FONT_GRAY)Skipping Docker PostgreSQL setup$(FONT_RESET)"; \
    fi
endef

define check_prerequisites
    if ! command -v python3 >/dev/null 2>&1; then \
        $(call print_error,Python 3 not found); \
        exit 1; \
    fi; \
    if ! command -v uv >/dev/null 2>&1; then \
        if [ -f "$HOME/.local/bin/uv" ]; then \
            export PATH="$HOME/.local/bin:$PATH"; \
            $(call print_status,Found uv in $HOME/.local/bin); \
        else \
            $(call print_status,Installing uv...); \
            curl -LsSf https://astral.sh/uv/install.sh | sh; \
            export PATH="$HOME/.local/bin:$PATH"; \
            $(call print_success,uv installed successfully); \
        fi; \
    else \
        $(call print_status,uv is already available in PATH); \
    fi
endef

define setup_python_env
    $(call print_status,Installing dependencies with uv...); \
    if command -v uv >/dev/null 2>&1; then \
        if ! uv sync 2>/dev/null; then \
            $(call print_warning,Installation failed - clearing UV cache and retrying...); \
            uv cache clean; \
            uv sync; \
        fi; \
    elif [ -f "$HOME/.local/bin/uv" ]; then \
        if ! $HOME/.local/bin/uv sync 2>/dev/null; then \
            $(call print_warning,Installation failed - clearing UV cache and retrying...); \
            $HOME/.local/bin/uv cache clean; \
            $HOME/.local/bin/uv sync; \
        fi; \
    else \
        $(call print_error,uv not found - please run 'make install' first); \
        exit 1; \
    fi
endef

# ===========================================
# 📋 Help System
# ===========================================
.PHONY: help
help: ## 🐝 Show this help message
	@$(call show_hive_logo)
	@echo -e "$(FONT_BOLD)$(FONT_CYAN)Automagik Hive Multi-Agent System$(FONT_RESET) - $(FONT_GRAY)Enterprise AI Framework$(FONT_RESET)"
	@echo ""
	@echo -e "$(FONT_PURPLE)🐝 Usage: make [command]$(FONT_RESET)"
	@echo ""
	@echo -e "$(FONT_CYAN)🚀 Getting Started:$(FONT_RESET)"
	@echo -e "  $(FONT_PURPLE)install$(FONT_RESET)         Install environment with optional PostgreSQL setup"
	@echo -e "  $(FONT_PURPLE)dev$(FONT_RESET)             Start local development server (with hot-reload)"
	@echo -e "  $(FONT_PURPLE)prod$(FONT_RESET)            Start production stack via Docker"
	@echo ""
	@echo -e "$(FONT_CYAN)🎛️ Service Control:$(FONT_RESET)"
	@echo -e "  $(FONT_PURPLE)status$(FONT_RESET)          Show running services status"
	@echo -e "  $(FONT_PURPLE)stop$(FONT_RESET)            Stop application service (keeps database running)"
	@echo -e "  $(FONT_PURPLE)stop-all$(FONT_RESET)       Stop all services (including database)"
	@echo -e "  $(FONT_PURPLE)update$(FONT_RESET)          Fast rebuild of Docker app using cache"
	@echo -e "  $(FONT_PURPLE)rebuild$(FONT_RESET)         Force full rebuild of Docker app (no cache)"
	@echo ""
	@echo -e "$(FONT_CYAN)📋 Monitoring:$(FONT_RESET)"
	@echo -e "  $(FONT_PURPLE)logs$(FONT_RESET)            Show recent service logs"
	@echo -e "  $(FONT_PURPLE)logs-live$(FONT_RESET)       Follow service logs in real-time"
	@echo -e "  $(FONT_PURPLE)health$(FONT_RESET)          Check API health endpoint"
	@echo ""
	@echo -e "$(FONT_CYAN)🔄 Maintenance:$(FONT_RESET)"
	@echo -e "  $(FONT_PURPLE)test$(FONT_RESET)            Run Python test suite"
	@echo -e "  $(FONT_PURPLE)clean$(FONT_RESET)           Clean temporary files (__pycache__, etc.)"
	@echo -e "  $(FONT_PURPLE)uninstall$(FONT_RESET)       Show options to uninstall and purge data"
	@echo ""
	@echo -e "$(FONT_YELLOW)💡 For detailed commands, inspect the Makefile.$(FONT_RESET)"
	@echo ""

# ===========================================
# 🚀 Installation
# ===========================================
.PHONY: install-local
install-local: ## 🛠️ Install development environment (local only)
	@$(call print_status,Installing development environment...)
	@$(call check_prerequisites)
	@$(call setup_python_env)
	@$(call check_env_file)
	@$(call show_hive_logo)
	@$(call show_api_key_info)
	@$(call print_success,Development environment ready!)
	@echo -e "$(FONT_CYAN)💡 Run 'make dev' to start development server$(FONT_RESET)"

.PHONY: install
install: ## 🛠️ Install with optional Docker PostgreSQL setup
	@$(MAKE) install-local
	@$(call setup_docker_postgres)


# ===========================================
# 🎛️ Service Management
# ===========================================
.PHONY: dev
dev: ## 🛠️ Start development server with hot reload
	@$(call show_hive_logo)
	@$(call print_status,Starting Automagik Hive development server...)
	@$(call check_env_file)
	@if [ ! -d "$(VENV_PATH)" ]; then \
		$(call print_error,Virtual environment not found); \
		echo -e "$(FONT_YELLOW)💡 Run 'make install' first$(FONT_RESET)"; \
		exit 1; \
	fi
	@echo -e "$(FONT_YELLOW)💡 Press Ctrl+C to stop the server$(FONT_RESET)"
	@echo -e "$(FONT_PURPLE)🚀 Starting server...$(FONT_RESET)"
	@uv run python api/serve.py

.PHONY: prod
prod: ## 🏭 Start production Docker stack (app + PostgreSQL)
	@$(call print_status,Starting production Docker stack...)
	@$(call check_docker)
	@$(call check_env_file)
	@echo -e "$(FONT_CYAN)🐳 Building and starting containers...$(FONT_RESET)"
	@if [ -f .env ]; then \
		DB_URL=$$(grep '^HIVE_DATABASE_URL=' .env | cut -d'=' -f2-); \
		if [ -n "$$DB_URL" ]; then \
			WITHOUT_PROTOCOL=$${DB_URL#*://}; \
			CREDENTIALS=$${WITHOUT_PROTOCOL%%@*}; \
			AFTER_AT=$${WITHOUT_PROTOCOL##*@}; \
			export POSTGRES_USER=$${CREDENTIALS%%:*}; \
			export POSTGRES_PASSWORD=$${CREDENTIALS##*:}; \
			export POSTGRES_DB=$${AFTER_AT##*/}; \
			$(DOCKER_COMPOSE) -f $(DOCKER_COMPOSE_FILE) up -d --build; \
		else \
			echo "Error: Could not extract database URL from .env"; \
			exit 1; \
		fi; \
	else \
		echo "Error: .env file not found"; \
		exit 1; \
	fi
	@$(call show_hive_logo)
	@$(call print_success,Production stack started!)
	@echo -e "$(FONT_CYAN)💡 API available at http://localhost:$(HIVE_PORT)$(FONT_RESET)"
	@echo -e "$(FONT_CYAN)💡 Check status with 'make status'$(FONT_RESET)"

.PHONY: stop
stop: ## 🛑 Stop application services (keeps PostgreSQL running)
	@$(call print_status,Stopping application services...)
	@$(DOCKER_COMPOSE) -f $(DOCKER_COMPOSE_FILE) stop app 2>/dev/null || true
	@$(DOCKER_COMPOSE) -f $(DOCKER_COMPOSE_FILE) rm -f app 2>/dev/null || true
	@pkill -f "python.*api/serve.py" 2>/dev/null || true
	@$(call print_success,Application services stopped! PostgreSQL remains running.)

.PHONY: stop-all
stop-all: ## 🛑 Stop all services including PostgreSQL
	@$(call print_status,Stopping all services...)
	@$(DOCKER_COMPOSE) -f $(DOCKER_COMPOSE_FILE) down 2>/dev/null || true
	@pkill -f "python.*api/serve.py" 2>/dev/null || true
	@$(call print_success,All services stopped!)

.PHONY: update
update: ## 🔄 Fast rebuild using cache (recommended for development)
	@$(call print_status,Fast updating Automagik Hive application...)
	@$(call print_status,Rebuilding with cache optimization...)
	@$(DOCKER_COMPOSE) -f $(DOCKER_COMPOSE_FILE) up -d --build app
	@$(call print_success,Application updated successfully! PostgreSQL data preserved.)
	@echo -e "$(FONT_CYAN)💡 API available at http://localhost:$(HIVE_PORT)$(FONT_RESET)"

.PHONY: rebuild
rebuild: ## 🔄 Force full rebuild without cache (for clean state)
	@$(call print_status,Force rebuilding Automagik Hive application...)
	@$(call print_status,Stopping application container...)
	@$(DOCKER_COMPOSE) -f $(DOCKER_COMPOSE_FILE) stop app 2>/dev/null || true
	@$(DOCKER_COMPOSE) -f $(DOCKER_COMPOSE_FILE) rm -f app 2>/dev/null || true
	@$(call print_status,Rebuilding application container (no cache)...)
	@$(DOCKER_COMPOSE) -f $(DOCKER_COMPOSE_FILE) build --no-cache app
	@$(call print_status,Starting updated application...)
	@$(DOCKER_COMPOSE) -f $(DOCKER_COMPOSE_FILE) up -d app
	@$(call print_success,Application rebuilt successfully! PostgreSQL data preserved.)
	@echo -e "$(FONT_CYAN)💡 API available at http://localhost:$(HIVE_PORT)$(FONT_RESET)"

.PHONY: status
status: ## 📊 Show service status
	@$(call print_status,Service Status)
	@echo ""
	@echo -e "$(FONT_PURPLE)┌─────────────────────────┬──────────┬─────────┬──────────┐$(FONT_RESET)"
	@echo -e "$(FONT_PURPLE)│ Service                 │ Status   │ Port    │ Container│$(FONT_RESET)"
	@echo -e "$(FONT_PURPLE)├─────────────────────────┼──────────┼─────────┼──────────┤$(FONT_RESET)"
	@if docker ps --filter "name=hive-agents" --format "{{.Names}}" | grep -q hive-agents; then \
		printf "$(FONT_PURPLE)│$(FONT_RESET) %-23s $(FONT_PURPLE)│$(FONT_RESET) $(FONT_GREEN)%-8s$(FONT_RESET) $(FONT_PURPLE)│$(FONT_RESET) %-7s $(FONT_PURPLE)│$(FONT_RESET) %-8s $(FONT_PURPLE)│$(FONT_RESET)\n" \
			"hive-agents" "running" "$(HIVE_PORT)" "$(shell docker ps --filter 'name=hive-agents' --format '{{.ID}}' | head -c 6)"; \
	else \
		printf "$(FONT_PURPLE)│$(FONT_RESET) %-23s $(FONT_PURPLE)│$(FONT_RESET) $(FONT_RED)%-8s$(FONT_RESET) $(FONT_PURPLE)│$(FONT_RESET) %-7s $(FONT_PURPLE)│$(FONT_RESET) %-8s $(FONT_PURPLE)│$(FONT_RESET)\n" \
			"hive-agents" "stopped" "-" "-"; \
	fi
	@if docker ps --filter "name=hive-postgres" --format "{{.Names}}" | grep -q hive-postgres; then \
		printf "$(FONT_PURPLE)│$(FONT_RESET) %-23s $(FONT_PURPLE)│$(FONT_RESET) $(FONT_GREEN)%-8s$(FONT_RESET) $(FONT_PURPLE)│$(FONT_RESET) %-7s $(FONT_PURPLE)│$(FONT_RESET) %-8s $(FONT_PURPLE)│$(FONT_RESET)\n" \
			"hive-postgres" "running" "5432" "$(shell docker ps --filter 'name=hive-postgres' --format '{{.ID}}' | head -c 6)"; \
	else \
		printf "$(FONT_PURPLE)│$(FONT_RESET) %-23s $(FONT_PURPLE)│$(FONT_RESET) $(FONT_RED)%-8s$(FONT_RESET) $(FONT_PURPLE)│$(FONT_RESET) %-7s $(FONT_PURPLE)│$(FONT_RESET) %-8s $(FONT_PURPLE)│$(FONT_RESET)\n" \
			"hive-postgres" "stopped" "-" "-"; \
	fi
	@if pgrep -f "python.*api/serve.py" > /dev/null 2>&1; then \
		pid=$(pgrep -f "python.*api/serve.py"); \
		printf "$(FONT_PURPLE)│$(FONT_RESET) %-23s $(FONT_PURPLE)│$(FONT_RESET) $(FONT_GREEN)%-8s$(FONT_RESET) $(FONT_PURPLE)│$(FONT_RESET) %-7s $(FONT_PURPLE)│$(FONT_RESET) %-8s $(FONT_PURPLE)│$(FONT_RESET)\n" \
			"local-development" "running" "$$pid"; \
	fi
	@echo -e "$(FONT_PURPLE)└─────────────────────────┴──────────┴─────────┴──────────┘$(FONT_RESET)"

# ===========================================
# 📋 Monitoring
# ===========================================
.PHONY: logs
logs: ## 📄 Show logs (container or local development)
	@echo -e "$(FONT_PURPLE)🐝 Application Logs$(FONT_RESET)"
	@if docker ps --filter "name=hive-agents" --format "{{.Names}}" | grep -q hive-agents; then \
		echo -e "$(FONT_CYAN)=== Hive Agents Container Logs ====$(FONT_RESET)"; \
		docker logs --tail=50 hive-agents; \
	elif pgrep -f "python.*api/serve.py" >/dev/null 2>&1; then \
		echo -e "$(FONT_CYAN)=== Local Development Server Logs ====$(FONT_RESET)"; \
		echo -e "$(FONT_YELLOW)💡 Local development server is running (PID: $$(pgrep -f 'python.*api/serve.py'))$(FONT_RESET)"; \
		echo -e "$(FONT_GRAY)📋 To see live logs, use: tail -f logs/app.log (if logging to file)$(FONT_RESET)"; \
		echo -e "$(FONT_GRAY)📋 Or check the terminal where 'make dev' is running$(FONT_RESET)"; \
		if [ -f "logs/app.log" ]; then \
			echo -e "$(FONT_CYAN)=== Recent Application Logs ====$(FONT_RESET)"; \
			tail -50 logs/app.log 2>/dev/null || echo -e "$(FONT_YELLOW)⚠️ Could not read logs/app.log$(FONT_RESET)"; \
		elif [ -f "app.log" ]; then \
			echo -e "$(FONT_CYAN)=== Recent Application Logs ====$(FONT_RESET)"; \
			tail -50 app.log 2>/dev/null || echo -e "$(FONT_YELLOW)⚠️ Could not read app.log$(FONT_RESET)"; \
		else \
			echo -e "$(FONT_GRAY)📝 No log files found - logs are displayed in the development terminal$(FONT_RESET)"; \
		fi \
	else \
		echo -e "$(FONT_YELLOW)⚠️ No running services found$(FONT_RESET)"; \
		echo -e "$(FONT_GRAY)💡 Start services with 'make dev' (local) or 'make prod' (Docker)$(FONT_RESET)"; \
	fi

.PHONY: logs-live
logs-live: ## 📄 Follow logs in real-time
	@echo -e "$(FONT_PURPLE)🐝 Live Application Logs$(FONT_RESET)"
	@if docker ps --filter "name=hive-agents" --format "{{.Names}}" | grep -q hive-agents; then \
		echo -e "$(FONT_CYAN)=== Following Hive Agents Container Logs ====$(FONT_RESET)"; \
		echo -e "$(FONT_YELLOW)💡 Press Ctrl+C to stop following logs$(FONT_RESET)"; \
		docker logs -f hive-agents; \
	elif pgrep -f "python.*api/serve.py" >/dev/null 2>&1; then \
		echo -e "$(FONT_CYAN)=== Following Local Development Logs ====$(FONT_RESET)"; \
		if [ -f "logs/app.log" ]; then \
			echo -e "$(FONT_YELLOW)💡 Press Ctrl+C to stop following logs$(FONT_RESET)"; \
			tail -f logs/app.log; \
		elif [ -f "app.log" ]; then \
			echo -e "$(FONT_YELLOW)💡 Press Ctrl+C to stop following logs$(FONT_RESET)"; \
			tail -f app.log; \
		else \
			echo -e "$(FONT_YELLOW)⚠️ No log files found for local development$(FONT_RESET)"; \
			echo -e "$(FONT_GRAY)📋 Logs are displayed in the terminal where 'make dev' is running$(FONT_RESET)"; \
		fi \
	else \
		echo -e "$(FONT_YELLOW)⚠️ No running services found$(FONT_RESET)"; \
		echo -e "$(FONT_GRAY)💡 Start services with 'make dev' (local) or 'make prod' (Docker)$(FONT_RESET)"; \
	fi

.PHONY: health
health: ## 💊 Check service health
	@$(call print_status,Health Check)
	@if docker ps --filter "name=hive-agents" --format "{{.Names}}" | grep -q hive-agents; then \
		if curl -s http://localhost:$(HIVE_PORT)/health >/dev/null 2>&1; then \
			echo -e "$(FONT_GREEN)$(CHECKMARK) API health check: passed$(FONT_RESET)"; \
		else \
			echo -e "$(FONT_YELLOW)$(WARNING) API health check: failed$(FONT_RESET)"; \
		fi; \
	else \
		echo -e "$(FONT_YELLOW)$(WARNING) Docker containers not running$(FONT_RESET)"; \
	fi
	@if curl -s http://localhost:$(HIVE_PORT)/health >/dev/null 2>&1; then \
		echo -e "$(FONT_GREEN)$(CHECKMARK) Development server: healthy$(FONT_RESET)"; \
	elif pgrep -f "python.*api/serve.py" >/dev/null 2>&1; then \
		echo -e "$(FONT_YELLOW)$(WARNING) Development server running but health check failed$(FONT_RESET)"; \
	fi

# ===========================================
# 🔄 Maintenance & Data Management
# ===========================================
.PHONY: clean
clean: ## 🧹 Clean temporary files
	@$(call print_status,Cleaning temporary files...)
	@rm -rf logs/ 2>/dev/null || true
	@find . -name "__pycache__" -type d -exec rm -rf {} + 2>/dev/null || true
	@find . -name "*.pyc" -type f -delete 2>/dev/null || true
	@find . -name "*.pyo" -type f -delete 2>/dev/null || true
	@$(call print_success,Cleanup complete!)


.PHONY: uninstall
uninstall: ## 🗑️ Uninstall with data options
	@$(call print_status,Automagik Hive Uninstall)
	@echo ""
	@echo -e "$(FONT_YELLOW)Choose uninstall option:$(FONT_RESET)"
	@echo -e "  $(FONT_CYAN)1)$(FONT_RESET) Remove containers only (keep data + venv)"
	@echo -e "  $(FONT_CYAN)2)$(FONT_RESET) Remove containers + venv (keep data)"
	@echo -e "  $(FONT_CYAN)3)$(FONT_RESET) Full purge (remove everything including data)"
	@echo -e "  $(FONT_CYAN)4)$(FONT_RESET) Cancel"
	@echo ""
	@if [ -d "./data/postgres" ]; then \
		DATA_SIZE=$$(du -sh ./data/postgres 2>/dev/null | cut -f1 || echo "unknown"); \
		echo -e "$(FONT_PURPLE)Current database size: $$DATA_SIZE$(FONT_RESET)"; \
		echo -e "$(FONT_PURPLE)Database location: ./data/postgres/$(FONT_RESET)"; \
		echo ""; \
	fi
	@read -p "Enter choice (1-4): " CHOICE < /dev/tty; \
	case "$$CHOICE" in \
		1) $(MAKE) uninstall-containers-only ;; \
		2) $(MAKE) uninstall-clean ;; \
		3) $(MAKE) uninstall-purge ;; \
		4) echo -e "$(FONT_CYAN)Uninstall cancelled$(FONT_RESET)" ;; \
		*) echo -e "$(FONT_RED)Invalid choice$(FONT_RESET)" ;; \
	esac

.PHONY: uninstall-containers-only
uninstall-containers-only: ## 🗑️ Remove containers only
	@$(call print_status,Removing containers only...)
	@$(DOCKER_COMPOSE) -f $(DOCKER_COMPOSE_FILE) down 2>/dev/null || true
	@docker container rm hive-agents hive-postgres 2>/dev/null || true
	@if pgrep -f "python.*api/serve.py" >/dev/null 2>&1; then pkill -f "python.*api/serve.py" 2>/dev/null || true; fi
	@$(call print_success,Containers removed)
	@echo -e "$(FONT_GREEN)✓ Kept: Database data (./data/)$(FONT_RESET)"
	@echo -e "$(FONT_GREEN)✓ Kept: Virtual environment (.venv/)$(FONT_RESET)"

.PHONY: uninstall-clean
uninstall-clean: ## 🗑️ Remove containers and venv
	@$(call print_status,Removing containers and virtual environment...)
	@echo -e "$(FONT_YELLOW)This will remove containers and .venv but keep your database data$(FONT_RESET)"
	@read -p "Type 'yes' to confirm: " CONFIRM < /dev/tty; \
	if [ "$$CONFIRM" = "yes" ]; then \
		$(DOCKER_COMPOSE) -f $(DOCKER_COMPOSE_FILE) down 2>/dev/null || true; \
		docker container rm hive-agents hive-postgres 2>/dev/null || true; \
		if pgrep -f "python.*api/serve.py" >/dev/null 2>&1; then pkill -f "python.*api/serve.py" 2>/dev/null || true; fi; \
		rm -rf .venv/ 2>/dev/null || true; \
		$(call print_success,Clean uninstall complete); \
		echo -e "$(FONT_GREEN)✓ Kept: Database data (./data/)$(FONT_RESET)"; \
		echo -e "$(FONT_RED)✗ Removed: Virtual environment$(FONT_RESET)"; \
	else \
		echo -e "$(FONT_CYAN)Uninstall cancelled$(FONT_RESET)"; \
	fi

.PHONY: uninstall-purge
uninstall-purge: ## 🗑️ Full purge including data
	@$(call print_status,Full purge - DANGER!)
	@echo -e "$(FONT_RED)⚠️  WARNING: This will permanently delete ALL data including databases!$(FONT_RESET)"
	@if [ -d "./data/postgres" ]; then \
		DATA_SIZE=$$(du -sh ./data/postgres 2>/dev/null | cut -f1 || echo "unknown"); \
		echo -e "$(FONT_RED)Database size to be deleted: $$DATA_SIZE$(FONT_RESET)"; \
	fi
	@echo -e "$(FONT_YELLOW)Type 'DELETE EVERYTHING' to confirm full purge:$(FONT_RESET)"
	@read -r CONFIRM < /dev/tty; \
	if [ "$$CONFIRM" = "DELETE EVERYTHING" ]; then \
		./scripts/purge.sh; \
	else \
		echo -e "$(FONT_CYAN)Purge cancelled$(FONT_RESET)"; \
	fi

.PHONY: test
test: ## 🧪 Run test suite
	@$(call print_status,Running tests...)
	@if [ ! -d "$(VENV_PATH)" ]; then \
		$(call print_error,Virtual environment not found); \
		echo -e "$(FONT_YELLOW)💡 Run 'make install' first$(FONT_RESET)"; \
		exit 1; \
	fi
	@uv run pytest

# ===========================================
# 🧹 Phony Targets
# ===========================================
.PHONY: help install install-local dev prod stop status logs logs-live health clean test uninstall uninstall-containers-only uninstall-clean uninstall-purge<|MERGE_RESOLUTION|>--- conflicted
+++ resolved
@@ -147,11 +147,7 @@
     echo ""; \
     echo -e "$(FONT_PURPLE)🐳 Optional Docker PostgreSQL Setup$(FONT_RESET)"; \
     echo -e "$(FONT_CYAN)Would you like to set up Docker PostgreSQL with secure credentials? (Y/n)$(FONT_RESET)"; \
-<<<<<<< HEAD
-    read -r REPLY; \
-=======
     read -r REPLY </dev/tty; \
->>>>>>> df49b00e
     if [ "$$REPLY" != "n" ] && [ "$$REPLY" != "N" ]; then \
         $(call check_docker); \
         $(call generate_postgres_credentials); \
